import { Client } from "@modelcontextprotocol/sdk/client/index.js";
import {
  SSEClientTransport,
  SseError,
  SSEClientTransportOptions,
} from "@modelcontextprotocol/sdk/client/sse.js";
import {
  StreamableHTTPClientTransport,
  StreamableHTTPClientTransportOptions,
} from "@modelcontextprotocol/sdk/client/streamableHttp.js";
import {
  ClientNotification,
  ClientRequest,
  CreateMessageRequestSchema,
  ListRootsRequestSchema,
  ResourceUpdatedNotificationSchema,
  LoggingMessageNotificationSchema,
  Request,
  Result,
  ServerCapabilities,
  PromptReference,
  ResourceReference,
  McpError,
  CompleteResultSchema,
  ErrorCode,
  CancelledNotificationSchema,
  ResourceListChangedNotificationSchema,
  ToolListChangedNotificationSchema,
  PromptListChangedNotificationSchema,
  Progress,
} from "@modelcontextprotocol/sdk/types.js";
import { RequestOptions } from "@modelcontextprotocol/sdk/shared/protocol.js";
import { useState } from "react";
import { useToast } from "@/lib/hooks/useToast";
import { z } from "zod";
import { ConnectionStatus } from "../constants";
import { Notification, StdErrNotificationSchema } from "../notificationTypes";
import { auth } from "@modelcontextprotocol/sdk/client/auth.js";
import { InspectorOAuthClientProvider } from "../auth";
import packageJson from "../../../package.json";
import {
  getMCPProxyAddress,
  getMCPServerRequestMaxTotalTimeout,
  resetRequestTimeoutOnProgress,
  getMCPProxyAuthToken,
} from "@/utils/configUtils";
import { getMCPServerRequestTimeout } from "@/utils/configUtils";
import { InspectorConfig } from "../configurationTypes";
import { Transport } from "@modelcontextprotocol/sdk/shared/transport.js";

interface UseConnectionOptions {
  transportType: "stdio" | "sse" | "streamable-http";
  command: string;
  args: string;
  sseUrl: string;
  env: Record<string, string>;
  bearerToken?: string;
  headerName?: string;
  config: InspectorConfig;
  onNotification?: (notification: Notification) => void;
  onStdErrNotification?: (notification: Notification) => void;
  // eslint-disable-next-line @typescript-eslint/no-explicit-any
  onPendingRequest?: (request: any, resolve: any, reject: any) => void;
  // eslint-disable-next-line @typescript-eslint/no-explicit-any
  getRoots?: () => any[];
}

export function useConnection({
  transportType,
  command,
  args,
  sseUrl,
  env,
  bearerToken,
  headerName,
  config,
  onNotification,
  onStdErrNotification,
  onPendingRequest,
  getRoots,
}: UseConnectionOptions) {
  const [connectionStatus, setConnectionStatus] =
    useState<ConnectionStatus>("disconnected");
  const { toast } = useToast();
  const [serverCapabilities, setServerCapabilities] =
    useState<ServerCapabilities | null>(null);
  const [mcpClient, setMcpClient] = useState<Client | null>(null);
  const [clientTransport, setClientTransport] = useState<Transport | null>(
    null,
  );
  const [requestHistory, setRequestHistory] = useState<
    { request: string; response?: string }[]
  >([]);
  const [completionsSupported, setCompletionsSupported] = useState(true);

  const pushHistory = (request: object, response?: object) => {
    setRequestHistory((prev) => [
      ...prev,
      {
        request: JSON.stringify(request),
        response: response !== undefined ? JSON.stringify(response) : undefined,
      },
    ]);
  };

  const makeRequest = async <T extends z.ZodType>(
    request: ClientRequest,
    schema: T,
    options?: RequestOptions & { suppressToast?: boolean },
  ): Promise<z.output<T>> => {
    if (!mcpClient) {
      throw new Error("MCP client not connected");
    }
    try {
      const abortController = new AbortController();

      // prepare MCP Client request options
      const mcpRequestOptions: RequestOptions = {
        signal: options?.signal ?? abortController.signal,
        resetTimeoutOnProgress:
          options?.resetTimeoutOnProgress ??
          resetRequestTimeoutOnProgress(config),
        timeout: options?.timeout ?? getMCPServerRequestTimeout(config),
        maxTotalTimeout:
          options?.maxTotalTimeout ??
          getMCPServerRequestMaxTotalTimeout(config),
      };

      // If progress notifications are enabled, add an onprogress hook to the MCP Client request options
      // This is required by SDK to reset the timeout on progress notifications
      if (mcpRequestOptions.resetTimeoutOnProgress) {
        mcpRequestOptions.onprogress = (params: Progress) => {
          // Add progress notification to `Server Notification` window in the UI
          if (onNotification) {
            onNotification({
              method: "notification/progress",
              params,
            });
          }
        };
      }

      let response;
      try {
        response = await mcpClient.request(request, schema, mcpRequestOptions);

        pushHistory(request, response);
      } catch (error) {
        const errorMessage =
          error instanceof Error ? error.message : String(error);
        pushHistory(request, { error: errorMessage });
        throw error;
      }

      return response;
    } catch (e: unknown) {
      if (!options?.suppressToast) {
        const errorString = (e as Error).message ?? String(e);
        toast({
          title: "Error",
          description: errorString,
          variant: "destructive",
        });
      }
      throw e;
    }
  };

  const handleCompletion = async (
    ref: ResourceReference | PromptReference,
    argName: string,
    value: string,
    signal?: AbortSignal,
  ): Promise<string[]> => {
    if (!mcpClient || !completionsSupported) {
      return [];
    }

    const request: ClientRequest = {
      method: "completion/complete",
      params: {
        argument: {
          name: argName,
          value,
        },
        ref,
      },
    };

    try {
      const response = await makeRequest(request, CompleteResultSchema, {
        signal,
        suppressToast: true,
      });
      return response?.completion.values || [];
    } catch (e: unknown) {
      // Disable completions silently if the server doesn't support them.
      // See https://github.com/modelcontextprotocol/specification/discussions/122
      if (e instanceof McpError && e.code === ErrorCode.MethodNotFound) {
        setCompletionsSupported(false);
        return [];
      }

      // Unexpected errors - show toast and rethrow
      toast({
        title: "Error",
        description: e instanceof Error ? e.message : String(e),
        variant: "destructive",
      });
      throw e;
    }
  };

  const sendNotification = async (notification: ClientNotification) => {
    if (!mcpClient) {
      const error = new Error("MCP client not connected");
      toast({
        title: "Error",
        description: error.message,
        variant: "destructive",
      });
      throw error;
    }

    try {
      await mcpClient.notification(notification);
      // Log successful notifications
      pushHistory(notification);
    } catch (e: unknown) {
      if (e instanceof McpError) {
        // Log MCP protocol errors
        pushHistory(notification, { error: e.message });
      }
      toast({
        title: "Error",
        description: e instanceof Error ? e.message : String(e),
        variant: "destructive",
      });
      throw e;
    }
  };

  const checkProxyHealth = async () => {
    try {
<<<<<<< HEAD
      // Remove additional slashes
      const proxyBaseUrl = getMCPProxyAddress(config).replace(/\/+$/, "");
      const proxyHealthUrl = new URL(`${proxyBaseUrl}/health`);

      const proxyHealthResponse = await fetch(proxyHealthUrl);
=======
      const proxyHealthUrl = new URL(`${getMCPProxyAddress(config)}/health`);
      const { token: proxyAuthToken, header: proxyAuthTokenHeader } =
        getMCPProxyAuthToken(config);
      const headers: HeadersInit = {};
      if (proxyAuthToken) {
        headers[proxyAuthTokenHeader] = `Bearer ${proxyAuthToken}`;
      }
      const proxyHealthResponse = await fetch(proxyHealthUrl, { headers });
>>>>>>> 1859e569
      const proxyHealth = await proxyHealthResponse.json();
      if (proxyHealth?.status !== "ok") {
        throw new Error("MCP Proxy Server is not healthy");
      }
    } catch (e) {
      console.error("Couldn't connect to MCP Proxy Server", e);
      throw e;
    }
  };

  const is401Error = (error: unknown): boolean => {
    return (
      (error instanceof SseError && error.code === 401) ||
      (error instanceof Error && error.message.includes("401")) ||
      (error instanceof Error && error.message.includes("Unauthorized"))
    );
  };

  const isProxyAuthError = (error: unknown): boolean => {
    return (
      error instanceof Error &&
      error.message.includes("Authentication required. Use the session token")
    );
  };

  const handleAuthError = async (error: unknown) => {
    if (is401Error(error)) {
      const serverAuthProvider = new InspectorOAuthClientProvider(sseUrl);

      const result = await auth(serverAuthProvider, { serverUrl: sseUrl });
      return result === "AUTHORIZED";
    }

    return false;
  };

  const connect = async (_e?: unknown, retryCount: number = 0) => {
    const client = new Client<Request, Notification, Result>(
      {
        name: "mcp-inspector",
        version: packageJson.version,
      },
      {
        capabilities: {
          sampling: {},
          roots: {
            listChanged: true,
          },
        },
      },
    );

    try {
      await checkProxyHealth();
    } catch {
      setConnectionStatus("error-connecting-to-proxy");
      return;
    }

    try {
      // Inject auth manually instead of using SSEClientTransport, because we're
      // proxying through the inspector server first.
      const headers: HeadersInit = {};

      // Create an auth provider with the current server URL
      const serverAuthProvider = new InspectorOAuthClientProvider(sseUrl);

      // Use manually provided bearer token if available, otherwise use OAuth tokens
      const token =
        bearerToken || (await serverAuthProvider.tokens())?.access_token;
      if (token) {
        const authHeaderName = headerName || "Authorization";

        // Add custom header name as a special request header to let the server know which header to pass through
        if (authHeaderName.toLowerCase() !== "authorization") {
          headers[authHeaderName] = token;
          headers["x-custom-auth-header"] = authHeaderName;
        } else {
          headers[authHeaderName] = `Bearer ${token}`;
        }
      }

      // Add proxy authentication
      const { token: proxyAuthToken, header: proxyAuthTokenHeader } =
        getMCPProxyAuthToken(config);
      const proxyHeaders: HeadersInit = {};
      if (proxyAuthToken) {
        proxyHeaders[proxyAuthTokenHeader] = `Bearer ${proxyAuthToken}`;
      }

      // Create appropriate transport
      let transportOptions:
        | StreamableHTTPClientTransportOptions
        | SSEClientTransportOptions;

      let mcpProxyServerUrl;
      switch (transportType) {
        case "stdio":
          mcpProxyServerUrl = new URL(`${getMCPProxyAddress(config)}/stdio`);
          mcpProxyServerUrl.searchParams.append("command", command);
          mcpProxyServerUrl.searchParams.append("args", args);
          mcpProxyServerUrl.searchParams.append("env", JSON.stringify(env));
          transportOptions = {
            authProvider: serverAuthProvider,
            eventSourceInit: {
              fetch: (
                url: string | URL | globalThis.Request,
                init?: RequestInit,
              ) =>
                fetch(url, {
                  ...init,
                  headers: { ...headers, ...proxyHeaders },
                }),
            },
            requestInit: {
              headers: { ...headers, ...proxyHeaders },
            },
          };
          break;

        case "sse":
          mcpProxyServerUrl = new URL(`${getMCPProxyAddress(config)}/sse`);
          mcpProxyServerUrl.searchParams.append("url", sseUrl);
          transportOptions = {
            eventSourceInit: {
              fetch: (
                url: string | URL | globalThis.Request,
                init?: RequestInit,
              ) =>
                fetch(url, {
                  ...init,
                  headers: { ...headers, ...proxyHeaders },
                }),
            },
            requestInit: {
              headers: { ...headers, ...proxyHeaders },
            },
          };
          break;

        case "streamable-http":
          mcpProxyServerUrl = new URL(`${getMCPProxyAddress(config)}/mcp`);
          mcpProxyServerUrl.searchParams.append("url", sseUrl);
          transportOptions = {
            eventSourceInit: {
              fetch: (
                url: string | URL | globalThis.Request,
                init?: RequestInit,
              ) =>
                fetch(url, {
                  ...init,
                  headers: { ...headers, ...proxyHeaders },
                }),
            },
            requestInit: {
              headers: { ...headers, ...proxyHeaders },
            },
            // TODO these should be configurable...
            reconnectionOptions: {
              maxReconnectionDelay: 30000,
              initialReconnectionDelay: 1000,
              reconnectionDelayGrowFactor: 1.5,
              maxRetries: 2,
            },
          };
          break;
      }
      (mcpProxyServerUrl as URL).searchParams.append(
        "transportType",
        transportType,
      );

      if (onNotification) {
        [
          CancelledNotificationSchema,
          LoggingMessageNotificationSchema,
          ResourceUpdatedNotificationSchema,
          ResourceListChangedNotificationSchema,
          ToolListChangedNotificationSchema,
          PromptListChangedNotificationSchema,
        ].forEach((notificationSchema) => {
          client.setNotificationHandler(notificationSchema, onNotification);
        });

        client.fallbackNotificationHandler = (
          notification: Notification,
        ): Promise<void> => {
          onNotification(notification);
          return Promise.resolve();
        };
      }

      if (onStdErrNotification) {
        client.setNotificationHandler(
          StdErrNotificationSchema,
          onStdErrNotification,
        );
      }

      let capabilities;
      try {
        const transport =
          transportType === "streamable-http"
            ? new StreamableHTTPClientTransport(mcpProxyServerUrl as URL, {
                sessionId: undefined,
                ...transportOptions,
              })
            : new SSEClientTransport(
                mcpProxyServerUrl as URL,
                transportOptions,
              );

        await client.connect(transport as Transport);

        setClientTransport(transport);

        capabilities = client.getServerCapabilities();
        const initializeRequest = {
          method: "initialize",
        };
        pushHistory(initializeRequest, {
          capabilities,
          serverInfo: client.getServerVersion(),
          instructions: client.getInstructions(),
        });
      } catch (error) {
        console.error(
          `Failed to connect to MCP Server via the MCP Inspector Proxy: ${mcpProxyServerUrl}:`,
          error,
        );

        // Check if it's a proxy auth error
        if (isProxyAuthError(error)) {
          toast({
            title: "Proxy Authentication Required",
            description:
              "Please enter the session token from the proxy server console in the Configuration settings.",
            variant: "destructive",
          });
          setConnectionStatus("error");
          return;
        }

        const shouldRetry = await handleAuthError(error);
        if (shouldRetry) {
          return connect(undefined, retryCount + 1);
        }
        if (is401Error(error)) {
          // Don't set error state if we're about to redirect for auth

          return;
        }
        throw error;
      }
      setServerCapabilities(capabilities ?? null);
      setCompletionsSupported(true); // Reset completions support on new connection

      if (onPendingRequest) {
        client.setRequestHandler(CreateMessageRequestSchema, (request) => {
          return new Promise((resolve, reject) => {
            onPendingRequest(request, resolve, reject);
          });
        });
      }

      if (getRoots) {
        client.setRequestHandler(ListRootsRequestSchema, async () => {
          return { roots: getRoots() };
        });
      }

      setMcpClient(client);
      setConnectionStatus("connected");
    } catch (e) {
      console.error(e);
      setConnectionStatus("error");
    }
  };

  const disconnect = async () => {
    if (transportType === "streamable-http")
      await (
        clientTransport as StreamableHTTPClientTransport
      ).terminateSession();
    await mcpClient?.close();
    const authProvider = new InspectorOAuthClientProvider(sseUrl);
    authProvider.clear();
    setMcpClient(null);
    setClientTransport(null);
    setConnectionStatus("disconnected");
    setCompletionsSupported(false);
    setServerCapabilities(null);
  };

  return {
    connectionStatus,
    serverCapabilities,
    mcpClient,
    requestHistory,
    makeRequest,
    sendNotification,
    handleCompletion,
    completionsSupported,
    connect,
    disconnect,
  };
}<|MERGE_RESOLUTION|>--- conflicted
+++ resolved
@@ -242,13 +242,6 @@
 
   const checkProxyHealth = async () => {
     try {
-<<<<<<< HEAD
-      // Remove additional slashes
-      const proxyBaseUrl = getMCPProxyAddress(config).replace(/\/+$/, "");
-      const proxyHealthUrl = new URL(`${proxyBaseUrl}/health`);
-
-      const proxyHealthResponse = await fetch(proxyHealthUrl);
-=======
       const proxyHealthUrl = new URL(`${getMCPProxyAddress(config)}/health`);
       const { token: proxyAuthToken, header: proxyAuthTokenHeader } =
         getMCPProxyAuthToken(config);
@@ -257,7 +250,6 @@
         headers[proxyAuthTokenHeader] = `Bearer ${proxyAuthToken}`;
       }
       const proxyHealthResponse = await fetch(proxyHealthUrl, { headers });
->>>>>>> 1859e569
       const proxyHealth = await proxyHealthResponse.json();
       if (proxyHealth?.status !== "ok") {
         throw new Error("MCP Proxy Server is not healthy");
